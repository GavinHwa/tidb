--- conflicted
+++ resolved
@@ -752,7 +752,6 @@
 	return value.ToInt64(sc)
 }
 
-<<<<<<< HEAD
 // https://dev.mysql.com/doc/refman/5.7/en/date-and-time-functions.html#function_timestampdiff
 func builtinTimestampDiff(args []types.Datum, ctx context.Context) (d types.Datum, err error) {
 	sc := ctx.GetSessionVars().StmtCtx
@@ -782,7 +781,8 @@
 	}
 	sc.AppendWarning(err)
 	return nil
-=======
+}
+
 // See https://dev.mysql.com/doc/refman/5.7/en/date-and-time-functions.html#function_unix-timestamp
 func builtinUnixTimestamp(args []types.Datum, ctx context.Context) (d types.Datum, err error) {
 	if len(args) == 0 {
@@ -830,5 +830,4 @@
 		ret = time.Local
 	}
 	return ret
->>>>>>> 36e95700
 }