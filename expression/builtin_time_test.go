// Copyright 2015 PingCAP, Inc.
//
// Licensed under the Apache License, Version 2.0 (the "License");
// you may not use this file except in compliance with the License.
// You may obtain a copy of the License at
//
//     http://www.apache.org/licenses/LICENSE-2.0
//
// Unless required by applicable law or agreed to in writing, software
// distributed under the License is distributed on an "AS IS" BASIS,
// See the License for the specific language governing permissions and
// limitations under the License.

package expression

import (
	"math"
	"strings"
	"time"

	. "github.com/pingcap/check"
	"github.com/pingcap/tidb/ast"
	"github.com/pingcap/tidb/util/mock"
	"github.com/pingcap/tidb/util/testleak"
	"github.com/pingcap/tidb/util/testutil"
	"github.com/pingcap/tidb/util/types"
)

func (s *testEvaluatorSuite) TestDate(c *C) {
	defer testleak.AfterTest(c)()
	tblDate := []struct {
		Input  interface{}
		Expect interface{}
	}{
		{"2011-11-11", "2011-11-11"},
		{nil, nil},
		{"2011-11-11 10:10:10", "2011-11-11"},
	}
	dtblDate := tblToDtbl(tblDate)
	for _, t := range dtblDate {
		v, err := builtinDate(t["Input"], s.ctx)
		c.Assert(err, IsNil)
		if v.Kind() != types.KindMysqlTime {
			c.Assert(v, testutil.DatumEquals, t["Expect"][0])
		} else {
			c.Assert(v.GetMysqlTime().String(), Equals, t["Expect"][0].GetString())
		}
	}

	// test year, month and day
	tbl := []struct {
		Input      string
		Year       int64
		Month      int64
		MonthName  string
		DayOfMonth int64
		DayOfWeek  int64
		DayOfYear  int64
		WeekDay    int64
		DayName    string
		Week       int64
		WeekOfYear int64
		YearWeek   int64
	}{
		{"2000-01-01", 2000, 1, "January", 1, 7, 1, 5, "Saturday", 0, 52, 199952},
		{"2011-11-11", 2011, 11, "November", 11, 6, 315, 4, "Friday", 45, 45, 201145},
		{"0000-01-01", int64(0), 1, "January", 1, 7, 1, 5, "Saturday", 1, 52, 1},
	}

	dtbl := tblToDtbl(tbl)
	for ith, t := range dtbl {
		args := t["Input"]
		v, err := builtinYear(args, s.ctx)
		c.Assert(err, IsNil)
		c.Assert(v, testutil.DatumEquals, t["Year"][0])

		v, err = builtinMonth(args, s.ctx)
		c.Assert(err, IsNil)
		c.Assert(v, testutil.DatumEquals, t["Month"][0])

		v, err = builtinMonthName(args, s.ctx)
		c.Assert(err, IsNil)
		c.Assert(v, testutil.DatumEquals, t["MonthName"][0])

		v, err = builtinDayOfMonth(args, s.ctx)
		c.Assert(err, IsNil)
		c.Assert(v, testutil.DatumEquals, t["DayOfMonth"][0])

		v, err = builtinDayOfWeek(args, s.ctx)
		c.Assert(err, IsNil)
		c.Assert(v, testutil.DatumEquals, t["DayOfWeek"][0])

		v, err = builtinDayOfYear(args, s.ctx)
		c.Assert(err, IsNil)
		c.Assert(v, testutil.DatumEquals, t["DayOfYear"][0])

		v, err = builtinWeekDay(args, s.ctx)
		c.Assert(err, IsNil)
		c.Assert(v, testutil.DatumEquals, t["WeekDay"][0])

		v, err = builtinDayName(args, s.ctx)
		c.Assert(err, IsNil)
		c.Assert(v, testutil.DatumEquals, t["DayName"][0])

		v, err = builtinWeek(args, s.ctx)
		c.Assert(err, IsNil)
		c.Assert(v, testutil.DatumEquals, t["Week"][0], Commentf("no.%d", ith))

		v, err = builtinWeekOfYear(args, s.ctx)
		c.Assert(err, IsNil)
		c.Assert(v, testutil.DatumEquals, t["WeekOfYear"][0])

		v, err = builtinYearWeek(args, s.ctx)
		c.Assert(err, IsNil)
		c.Assert(v, testutil.DatumEquals, t["YearWeek"][0], Commentf("no.%d", ith))
	}

	// test nil
	tblNil := []struct {
		Input      interface{}
		Year       interface{}
		Month      interface{}
		MonthName  interface{}
		DayOfMonth interface{}
		DayOfWeek  interface{}
		DayOfYear  interface{}
		WeekDay    interface{}
		DayName    interface{}
		Week       interface{}
		WeekOfYear interface{}
		YearWeek   interface{}
	}{
		{nil, nil, nil, nil, nil, nil, nil, nil, nil, nil, nil, nil},
		{"0000-00-00", int64(0), int64(0), nil, int64(0), nil, nil, nil, nil, nil, nil, nil},
	}

	dtblNil := tblToDtbl(tblNil)
	for _, t := range dtblNil {
		args := t["Input"]
		v, err := builtinYear(args, s.ctx)
		c.Assert(err, IsNil)
		c.Assert(v, testutil.DatumEquals, t["Year"][0])

		v, err = builtinMonth(args, s.ctx)
		c.Assert(err, IsNil)
		c.Assert(v, testutil.DatumEquals, t["Month"][0])

		v, err = builtinMonthName(args, s.ctx)
		c.Assert(err, IsNil)
		c.Assert(v, testutil.DatumEquals, t["MonthName"][0])

		v, err = builtinDayOfMonth(args, s.ctx)
		c.Assert(err, IsNil)
		c.Assert(v, testutil.DatumEquals, t["DayOfMonth"][0])

		v, err = builtinDayOfWeek(args, s.ctx)
		c.Assert(err, IsNil)
		c.Assert(v, testutil.DatumEquals, t["DayOfWeek"][0])

		v, err = builtinDayOfYear(args, s.ctx)
		c.Assert(err, IsNil)
		c.Assert(v, testutil.DatumEquals, t["DayOfYear"][0])

		v, err = builtinWeekDay(args, s.ctx)
		c.Assert(err, IsNil)
		c.Assert(v, testutil.DatumEquals, t["WeekDay"][0])

		v, err = builtinWeekDay(args, s.ctx)
		c.Assert(err, IsNil)
		c.Assert(v, testutil.DatumEquals, t["DayName"][0])

		v, err = builtinWeek(args, s.ctx)
		c.Assert(err, IsNil)
		c.Assert(v, testutil.DatumEquals, t["Week"][0])

		v, err = builtinWeekOfYear(args, s.ctx)
		c.Assert(err, IsNil)
		c.Assert(v, testutil.DatumEquals, t["WeekOfYear"][0])

		v, err = builtinYearWeek(args, s.ctx)
		c.Assert(err, IsNil)
		c.Assert(v, testutil.DatumEquals, t["YearWeek"][0])
	}
}

func (s *testEvaluatorSuite) TestDateFormat(c *C) {
	defer testleak.AfterTest(c)()

	tblDate := []struct {
		Input  []string
		Expect interface{}
	}{
		{[]string{"2010-01-07 23:12:34.12345",
			"%b %M %m %c %D %d %e %j %k %h %i %p %r %T %s %f %U %u %V %v %a %W %w %X %x %Y %y %%"},
			"Jan January 01 1 7th 07 7 007 23 11 12 PM 11:12:34 PM 23:12:34 34 123450 01 01 01 01 Thu Thursday 4 2010 2010 2010 10 %"},
		{[]string{"2012-12-21 23:12:34.123456",
			"%b %M %m %c %D %d %e %j %k %h %i %p %r %T %s %f %U %u %V %v %a %W %w %X %x %Y %y %%"},
			"Dec December 12 12 21st 21 21 356 23 11 12 PM 11:12:34 PM 23:12:34 34 123456 51 51 51 51 Fri Friday 5 2012 2012 2012 12 %"},
		{[]string{"0000-01-01 00:00:00.123456",
			// Functions week() and yearweek() don't support multi mode,
			// so the result of "%U %u %V %Y" is different from MySQL.
			"%b %M %m %c %D %d %e %j %k %h %i %p %r %T %s %f %v %x %Y %y %%"},
			"Jan January 01 1 1st 01 1 001 0 12 00 AM 12:00:00 AM 00:00:00 00 123456 52 4294967295 0000 00 %"},
		{[]string{"2016-09-3 00:59:59.123456",
			"abc%b %M %m %c %D %d %e %j %k %h %i %p %r %T %s %f %U %u %V %v %a %W %w %X %x %Y %y!123 %%xyz %z"},
			"abcSep September 09 9 3rd 03 3 247 0 12 59 AM 12:59:59 AM 00:59:59 59 123456 35 35 35 35 Sat Saturday 6 2016 2016 2016 16!123 %xyz z"},
		{[]string{"2012-10-01 00:00:00",
			"%b %M %m %c %D %d %e %j %k %H %i %p %r %T %s %f %v %x %Y %y %%"},
			"Oct October 10 10 1st 01 1 275 0 00 00 AM 12:00:00 AM 00:00:00 00 000000 40 2012 2012 12 %"},
	}
	dtblDate := tblToDtbl(tblDate)
	for i, t := range dtblDate {
		v, err := builtinDateFormat(t["Input"], s.ctx)
		c.Assert(err, IsNil)
		c.Assert(v, testutil.DatumEquals, t["Expect"][0], Commentf("no.%d \nobtain:%v \nexpect:%v\n", i,
			v.GetValue(), t["Expect"][0].GetValue()))
	}
}

func (s *testEvaluatorSuite) TestClock(c *C) {
	defer testleak.AfterTest(c)()
	// test hour, minute, second, micro second

	tbl := []struct {
		Input       string
		Hour        int64
		Minute      int64
		Second      int64
		MicroSecond int64
		Time        string
	}{
		{"10:10:10.123456", 10, 10, 10, 123456, "10:10:10.123456"},
		{"11:11:11.11", 11, 11, 11, 110000, "11:11:11.11"},
		{"2010-10-10 11:11:11.11", 11, 11, 11, 110000, "11:11:11.11"},
	}

	dtbl := tblToDtbl(tbl)
	for _, t := range dtbl {
		v, err := builtinHour(t["Input"], s.ctx)
		c.Assert(err, IsNil)
		c.Assert(v, testutil.DatumEquals, t["Hour"][0])

		v, err = builtinMinute(t["Input"], s.ctx)
		c.Assert(err, IsNil)
		c.Assert(v, testutil.DatumEquals, t["Minute"][0])

		v, err = builtinSecond(t["Input"], s.ctx)
		c.Assert(err, IsNil)
		c.Assert(v, testutil.DatumEquals, t["Second"][0])

		v, err = builtinMicroSecond(t["Input"], s.ctx)
		c.Assert(err, IsNil)
		c.Assert(v, testutil.DatumEquals, t["MicroSecond"][0])

		v, err = builtinTime(t["Input"], s.ctx)
		c.Assert(err, IsNil)
		c.Assert(v, testutil.DatumEquals, t["Time"][0])
	}

	// nil
	v, err := builtinHour(types.MakeDatums(nil), s.ctx)
	c.Assert(err, IsNil)
	c.Assert(v.Kind(), Equals, types.KindNull)

	v, err = builtinMinute(types.MakeDatums(nil), s.ctx)
	c.Assert(err, IsNil)
	c.Assert(v.Kind(), Equals, types.KindNull)

	v, err = builtinSecond(types.MakeDatums(nil), s.ctx)
	c.Assert(err, IsNil)
	c.Assert(v.Kind(), Equals, types.KindNull)

	v, err = builtinMicroSecond(types.MakeDatums(nil), s.ctx)
	c.Assert(err, IsNil)
	c.Assert(v.Kind(), Equals, types.KindNull)

	v, err = builtinTime(types.MakeDatums(nil), s.ctx)
	c.Assert(err, IsNil)
	c.Assert(v.Kind(), Equals, types.KindNull)

	// test error
	errTbl := []string{
		"2011-11-11T10:10:10.11",
		"2011-11-11 10:10:10.11.12",
	}

	for _, t := range errTbl {
		td := types.MakeDatums(t)
		_, err := builtinHour(td, s.ctx)
		c.Assert(err, NotNil)

		_, err = builtinMinute(td, s.ctx)
		c.Assert(err, NotNil)

		_, err = builtinSecond(td, s.ctx)
		c.Assert(err, NotNil)

		_, err = builtinMicroSecond(td, s.ctx)
		c.Assert(err, NotNil)

		_, err = builtinTime(td, s.ctx)
		c.Assert(err, NotNil)
	}
}

func (s *testEvaluatorSuite) TestNow(c *C) {
	defer testleak.AfterTest(c)()
	v, err := builtinNow(nil, s.ctx)
	c.Assert(err, IsNil)
	t := v.GetMysqlTime()
	// we canot use a constant value to check now, so here
	// just to check whether has fractional seconds part.
	c.Assert(strings.Contains(t.String(), "."), IsFalse)

	v, err = builtinNow(types.MakeDatums(6), s.ctx)
	c.Assert(err, IsNil)
	t = v.GetMysqlTime()
	c.Assert(strings.Contains(t.String(), "."), IsTrue)

	_, err = builtinNow(types.MakeDatums(8), s.ctx)
	c.Assert(err, NotNil)

	_, err = builtinNow(types.MakeDatums(-2), s.ctx)
	c.Assert(err, NotNil)
}

func (s *testEvaluatorSuite) TestSysDate(c *C) {
	defer testleak.AfterTest(c)()
	last := time.Now()
	v, err := builtinSysDate(types.MakeDatums(nil), s.ctx)
	c.Assert(err, IsNil)
	n := v.GetMysqlTime()
	c.Assert(n.String(), GreaterEqual, last.Format(types.TimeFormat))

	v, err = builtinSysDate(types.MakeDatums(6), s.ctx)
	c.Assert(err, IsNil)
	n = v.GetMysqlTime()
	c.Assert(n.String(), GreaterEqual, last.Format(types.TimeFormat))

	_, err = builtinSysDate(types.MakeDatums(-2), s.ctx)
	c.Assert(err, NotNil)
}

func (s *testEvaluatorSuite) TestFromUnixTime(c *C) {
	defer testleak.AfterTest(c)()

	tbl := []struct {
		isDecimal      bool
		integralPart   int64
		fractionalPart int64
		decimal        float64
		format         string
		ansLen         int
	}{
		{false, 1451606400, 0, 0, "", 19},
		{true, 1451606400, 123456000, 1451606400.123456, "", 26},
		{true, 1451606400, 999999000, 1451606400.999999, "", 26},
		{true, 1451606400, 999999900, 1451606400.9999999, "", 19},
		{false, 1451606400, 0, 0, "%Y %D %M %h:%i:%s %x", 19},
		{true, 1451606400, 123456000, 1451606400.123456, "%Y %D %M %h:%i:%s %x", 26},
		{true, 1451606400, 999999000, 1451606400.999999, "%Y %D %M %h:%i:%s %x", 26},
		{true, 1451606400, 999999900, 1451606400.9999999, "%Y %D %M %h:%i:%s %x", 19},
	}
	for _, t := range tbl {
		var timestamp types.Datum
		if !t.isDecimal {
			timestamp.SetInt64(t.integralPart)
		} else {
			timestamp.SetFloat64(t.decimal)
		}
		// result of from_unixtime() is dependent on specific time zone.
		unixTime := time.Unix(t.integralPart, t.fractionalPart).Round(time.Microsecond).String()[:t.ansLen]
		if len(t.format) == 0 {
			v, err := builtinFromUnixTime([]types.Datum{timestamp}, s.ctx)
			c.Assert(err, IsNil)
			ans := v.GetMysqlTime()
			c.Assert(ans.String(), Equals, unixTime)
		} else {
			format := types.NewStringDatum(t.format)
			v, err := builtinFromUnixTime([]types.Datum{timestamp, format}, s.ctx)
			c.Assert(err, IsNil)
			result, err := builtinDateFormat([]types.Datum{types.NewStringDatum(unixTime), format}, s.ctx)
			c.Assert(err, IsNil)
			c.Assert(v.GetString(), Equals, result.GetString())
		}
	}

	v, err := builtinFromUnixTime([]types.Datum{types.NewIntDatum(-12345)}, s.ctx)
	c.Assert(err, IsNil)
	c.Assert(v.Kind(), Equals, types.KindNull)

	_, err = builtinFromUnixTime([]types.Datum{types.NewIntDatum(math.MaxInt32 + 1)}, s.ctx)
	c.Assert(err, IsNil)
	c.Assert(v.Kind(), Equals, types.KindNull)
}

func (s *testEvaluatorSuite) TestCurrentDate(c *C) {
	defer testleak.AfterTest(c)()
	last := time.Now()
	v, err := builtinCurrentDate(types.MakeDatums(nil), mock.NewContext())
	c.Assert(err, IsNil)
	n := v.GetMysqlTime()
	c.Assert(n.String(), GreaterEqual, last.Format(types.DateFormat))
}

func (s *testEvaluatorSuite) TestCurrentTime(c *C) {
	defer testleak.AfterTest(c)()
	tfStr := "15:04:05"

	last := time.Now()
	v, err := builtinCurrentTime(types.MakeDatums(nil), s.ctx)
	c.Assert(err, IsNil)
	n := v.GetMysqlDuration()
	c.Assert(n.String(), HasLen, 8)
	c.Assert(n.String(), GreaterEqual, last.Format(tfStr))

	v, err = builtinCurrentTime(types.MakeDatums(3), s.ctx)
	c.Assert(err, IsNil)
	n = v.GetMysqlDuration()
	c.Assert(n.String(), HasLen, 12)
	c.Assert(n.String(), GreaterEqual, last.Format(tfStr))

	v, err = builtinCurrentTime(types.MakeDatums(6), s.ctx)
	c.Assert(err, IsNil)
	n = v.GetMysqlDuration()
	c.Assert(n.String(), HasLen, 15)
	c.Assert(n.String(), GreaterEqual, last.Format(tfStr))

	v, err = builtinCurrentTime(types.MakeDatums(-1), s.ctx)
	c.Assert(err, NotNil)

	v, err = builtinCurrentTime(types.MakeDatums(7), s.ctx)
	c.Assert(err, NotNil)
}

func (s *testEvaluatorSuite) TestUTCDate(c *C) {
	defer testleak.AfterTest(c)()
	last := time.Now().UTC()
	v, err := builtinUTCDate(types.MakeDatums(nil), mock.NewContext())
	c.Assert(err, IsNil)
	n := v.GetMysqlTime()
	c.Assert(n.String(), GreaterEqual, last.Format(types.DateFormat))
}

func (s *testEvaluatorSuite) TestStrToDate(c *C) {
	tests := []struct {
		Date    string
		Format  string
		Success bool
		Expect  time.Time
	}{
		{"20161122165022", "%Y%m%d%H%i%s", true, time.Date(2016, 11, 22, 16, 50, 22, 0, time.Local)},
		{"2016 11 22 16 50 22", "%Y%m%d%H%i%s", true, time.Date(2016, 11, 22, 16, 50, 22, 0, time.Local)},
		{"16-50-22 2016 11 22", "%H-%i-%s%Y%m%d", true, time.Date(2016, 11, 22, 16, 50, 22, 0, time.Local)},
		{"16-50 2016 11 22", "%H-%i-%s%Y%m%d", false, time.Time{}},
	}

	for _, test := range tests {
		date := types.NewStringDatum(test.Date)
		format := types.NewStringDatum(test.Format)
		result, err := builtinStrToDate([]types.Datum{date, format}, s.ctx)
		if !test.Success {
			c.Assert(err, IsNil)
			c.Assert(result.IsNull(), IsTrue)
			continue
		}
		c.Assert(result.Kind(), Equals, types.KindMysqlTime)
		value := result.GetMysqlTime()
		t1, _ := value.Time.GoTime(time.Local)
		c.Assert(t1, Equals, test.Expect)
	}
}

func (s *testEvaluatorSuite) TestTimeDiff(c *C) {
	// Test cases from https://dev.mysql.com/doc/refman/5.7/en/date-and-time-functions.html#function_timediff
	tests := []struct {
		t1        string
		t2        string
		expectStr string
	}{
		{"2000:01:01 00:00:00", "2000:01:01 00:00:00.000001", "-00:00:00.000001"},
		{"2008-12-31 23:59:59.000001", "2008-12-30 01:01:01.000002", "46:58:57.999999"},
		{"2016-12-00 12:00:00", "2016-12-01 12:00:00", "-24:00:00.000000"},
	}
	for _, test := range tests {
		t1 := types.NewStringDatum(test.t1)
		t2 := types.NewStringDatum(test.t2)
		result, err := builtinTimeDiff([]types.Datum{t1, t2}, s.ctx)
		c.Assert(err, IsNil)
		c.Assert(result.GetMysqlDuration().String(), Equals, test.expectStr)
	}
}

func (s *testEvaluatorSuite) TestWeek(c *C) {
	// Test cases from https://dev.mysql.com/doc/refman/5.7/en/date-and-time-functions.html#function_week
	tests := []struct {
		t      string
		mode   int64
		expect int64
	}{
		{"2008-02-20", 0, 7},
		{"2008-02-20", 1, 8},
		{"2008-12-31", 1, 53},
	}
	for _, test := range tests {
		arg1 := types.NewStringDatum(test.t)
		arg2 := types.NewIntDatum(test.mode)
		result, err := builtinWeek([]types.Datum{arg1, arg2}, s.ctx)
		c.Assert(err, IsNil)
		c.Assert(result.GetInt64(), Equals, test.expect)
	}

}

func (s *testEvaluatorSuite) TestYearWeek(c *C) {
	// Test cases from https://dev.mysql.com/doc/refman/5.7/en/date-and-time-functions.html#function_yearweek
	tests := []struct {
		t      string
		mode   int64
		expect int64
	}{
		{"1987-01-01", 0, 198652},
		{"2000-01-01", 0, 199952},
	}
	for _, test := range tests {
		arg1 := types.NewStringDatum(test.t)
		arg2 := types.NewIntDatum(test.mode)
		result, err := builtinYearWeek([]types.Datum{arg1, arg2}, s.ctx)
		c.Assert(err, IsNil)
		c.Assert(result.GetInt64(), Equals, test.expect)
	}

	result, err := builtinYearWeek([]types.Datum{types.NewStringDatum("2016-00-05")}, s.ctx)
	c.Assert(err, IsNil)
	c.Assert(result.IsNull(), IsTrue)
}

<<<<<<< HEAD
func (s *testEvaluatorSuite) TestTimestampDiff(c *C) {
	tests := []struct {
		unit   string
		t1     string
		t2     string
		expect int64
	}{
		{"MONTH", "2003-02-01", "2003-05-01", 3},
		{"YEAR", "2002-05-01", "2001-01-01", -1},
		{"MINUTE", "2003-02-01", "2003-05-01 12:05:55", 128885},
	}

	for _, test := range tests {
		args := []types.Datum{
			types.NewStringDatum(test.unit),
			types.NewStringDatum(test.t1),
			types.NewStringDatum(test.t2),
		}
		d, err := builtinTimestampDiff(args, s.ctx)
		c.Assert(err, IsNil)
		c.Assert(d.GetInt64(), Equals, test.expect)
	}
	s.ctx.GetSessionVars().StmtCtx.IgnoreTruncate = true
	d, err := builtinTimestampDiff([]types.Datum{types.NewStringDatum("DAY"),
		types.NewStringDatum("2017-01-00"),
		types.NewStringDatum("2017-01-01")}, s.ctx)
	c.Assert(err, IsNil)
	c.Assert(d.Kind(), Equals, types.KindNull)
=======
func (s *testEvaluatorSuite) TestUnixTimestamp(c *C) {
	d, err := builtinUnixTimestamp(nil, s.ctx)
	c.Assert(err, IsNil)
	c.Assert(d.GetInt64()-time.Now().Unix(), GreaterEqual, int64(-1))
	c.Assert(d.GetInt64()-time.Now().Unix(), LessEqual, int64(1))

	// Set the time_zone variable, because UnixTimestamp() result depends on it.
	s.ctx.GetSessionVars().TimeZone = time.UTC
	tests := []struct {
		input  types.Datum
		expect string
	}{
		{types.NewIntDatum(20151113102019), "1447410019"},
		{types.NewStringDatum("2015-11-13 10:20:19"), "1447410019"},
		{types.NewStringDatum("2015-11-13 10:20:19.012"), "1447410019.012"},
		{types.NewStringDatum("2017-00-02"), "0"},
	}

	for _, test := range tests {
		d, err = builtinUnixTimestamp([]types.Datum{test.input}, s.ctx)
		c.Assert(err, IsNil)
		str, err := d.ToString()
		c.Assert(err, IsNil)
		c.Assert(str, Equals, test.expect)
	}
>>>>>>> 36e95700
}

func (s *testEvaluatorSuite) TestDateArith(c *C) {
	defer testleak.AfterTest(c)()

	date := []string{"2016-12-31", "2017-01-01"}

	args := types.MakeDatums(ast.DateAdd, date[0], 1, "DAY")
	v, err := builtinDateArith(args, s.ctx)
	c.Assert(err, IsNil)
	c.Assert(v.GetMysqlTime().String(), Equals, date[1])

	args = types.MakeDatums(ast.DateSub, date[1], 1, "DAY")
	v, err = builtinDateArith(args, s.ctx)
	c.Assert(err, IsNil)
	c.Assert(v.GetMysqlTime().String(), Equals, date[0])

	args = types.MakeDatums(ast.DateAdd, date[0], nil, "DAY")
	v, err = builtinDateArith(args, s.ctx)
	c.Assert(err, IsNil)
	c.Assert(v.IsNull(), IsTrue)

	args = types.MakeDatums(ast.DateSub, date[1], nil, "DAY")
	v, err = builtinDateArith(args, s.ctx)
	c.Assert(err, IsNil)
	c.Assert(v.IsNull(), IsTrue)
}<|MERGE_RESOLUTION|>--- conflicted
+++ resolved
@@ -535,7 +535,6 @@
 	c.Assert(result.IsNull(), IsTrue)
 }
 
-<<<<<<< HEAD
 func (s *testEvaluatorSuite) TestTimestampDiff(c *C) {
 	tests := []struct {
 		unit   string
@@ -564,7 +563,8 @@
 		types.NewStringDatum("2017-01-01")}, s.ctx)
 	c.Assert(err, IsNil)
 	c.Assert(d.Kind(), Equals, types.KindNull)
-=======
+}
+
 func (s *testEvaluatorSuite) TestUnixTimestamp(c *C) {
 	d, err := builtinUnixTimestamp(nil, s.ctx)
 	c.Assert(err, IsNil)
@@ -590,7 +590,6 @@
 		c.Assert(err, IsNil)
 		c.Assert(str, Equals, test.expect)
 	}
->>>>>>> 36e95700
 }
 
 func (s *testEvaluatorSuite) TestDateArith(c *C) {
