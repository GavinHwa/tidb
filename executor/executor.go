// Copyright 2015 PingCAP, Inc.
//
// Licensed under the Apache License, Version 2.0 (the "License");
// you may not use this file except in compliance with the License.
// You may obtain a copy of the License at
//
//     http://www.apache.org/licenses/LICENSE-2.0
//
// Unless required by applicable law or agreed to in writing, software
// distributed under the License is distributed on an "AS IS" BASIS,
// See the License for the specific language governing permissions and
// limitations under the License.

package executor

import (
	"sort"

	"github.com/juju/errors"
	"github.com/pingcap/tidb/ast"
	"github.com/pingcap/tidb/column"
	"github.com/pingcap/tidb/context"
	"github.com/pingcap/tidb/inspectkv"
	"github.com/pingcap/tidb/kv"
	"github.com/pingcap/tidb/model"
	"github.com/pingcap/tidb/optimizer/evaluator"
	"github.com/pingcap/tidb/optimizer/plan"
	"github.com/pingcap/tidb/sessionctx"
	"github.com/pingcap/tidb/sessionctx/db"
	"github.com/pingcap/tidb/sessionctx/forupdate"
	"github.com/pingcap/tidb/table"
	"github.com/pingcap/tidb/table/tables"
	"github.com/pingcap/tidb/terror"
	"github.com/pingcap/tidb/util/types"
)

var (
<<<<<<< HEAD
	_ Executor = &AggregateExec{}
=======
	_ Executor = &CheckTableExec{}
>>>>>>> 5d676e05
	_ Executor = &FilterExec{}
	_ Executor = &IndexRangeExec{}
	_ Executor = &IndexScanExec{}
	_ Executor = &LimitExec{}
	_ Executor = &SelectFieldsExec{}
	_ Executor = &SelectLockExec{}
	_ Executor = &ShowDDLExec{}
	_ Executor = &SortExec{}
	_ Executor = &TableScanExec{}
)

// Error instances.
var (
	ErrUnknownPlan     = terror.ClassExecutor.New(CodeUnknownPlan, "Unknown plan")
	ErrPrepareMulti    = terror.ClassExecutor.New(CodePrepareMulti, "Can not prepare multiple statements")
	ErrStmtNotFound    = terror.ClassExecutor.New(CodeStmtNotFound, "Prepared statement not found")
	ErrSchemaChanged   = terror.ClassExecutor.New(CodeSchemaChanged, "Schema has changed")
	ErrWrongParamCount = terror.ClassExecutor.New(CodeWrongParamCount, "Wrong parameter count")
)

// Error codes.
const (
	CodeUnknownPlan terror.ErrCode = iota + 1
	CodePrepareMulti
	CodeStmtNotFound
	CodeSchemaChanged
	CodeWrongParamCount
)

// Row represents a record row.
type Row struct {
	// Data is the output record data for current Plan.
	Data []interface{}

	RowKeys []*RowKeyEntry
}

// RowKeyEntry is designed for Delete statement in multi-table mode,
// we should know which table this row comes from.
type RowKeyEntry struct {
	// The table which this row come from.
	Tbl table.Table
	// Row key.
	Key string
}

// Executor executes a query.
type Executor interface {
	Fields() []*ast.ResultField
	Next() (*Row, error)
	Close() error
}

// ShowDDLExec represents a show DDL executor.
type ShowDDLExec struct {
	fields []*ast.ResultField
	ctx    context.Context
	done   bool
}

// Fields implements Executor Fields interface.
func (e *ShowDDLExec) Fields() []*ast.ResultField {
	return e.fields
}

// Next implements Execution Next interface.
func (e *ShowDDLExec) Next() (*Row, error) {
	if e.done {
		return nil, nil
	}

	txn, err := e.ctx.GetTxn(false)
	if err != nil {
		return nil, errors.Trace(err)
	}

	info, err := inspectkv.GetDDLInfo(txn)
	if err != nil {
		return nil, errors.Trace(err)
	}

	rowData := []interface{}{
		info.SchemaVer,
		"",
		"",
	}
	if info.Owner != nil {
		rowData[1] = info.Owner.String()
	}
	if info.Job != nil {
		rowData[2] = info.Job.String()
	}
	row := &Row{}
	row.Data = rowData
	for i, f := range e.fields {
		f.Expr.SetValue(rowData[i])
	}
	e.done = true

	return row, nil
}

// Close implements Executor Close interface.
func (e *ShowDDLExec) Close() error {
	return nil
}

// CheckTableExec represents a check table executor.
type CheckTableExec struct {
	tables []*ast.TableName
	ctx    context.Context
	done   bool
}

// Fields implements Executor Fields interface.
func (e *CheckTableExec) Fields() []*ast.ResultField {
	return nil
}

// Next implements Execution Next interface.
func (e *CheckTableExec) Next() (*Row, error) {
	if e.done {
		return nil, nil
	}

	dbName := model.NewCIStr(db.GetCurrentSchema(e.ctx))
	is := sessionctx.GetDomain(e.ctx).InfoSchema()
	txn, err := e.ctx.GetTxn(false)
	if err != nil {
		return nil, errors.Trace(err)
	}

	for _, t := range e.tables {
		tb, err := is.TableByName(dbName, t.Name)
		if err != nil {
			return nil, errors.Trace(err)
		}
		for _, idx := range tb.Indices() {
			err = inspectkv.CompareIndexData(txn, tb, idx)
			if err != nil {
				return nil, errors.Errorf("%v err:%v", t.Name, err)
			}
		}
	}
	e.done = true

	return nil, nil
}

// Close implements plan.Plan Close interface.
func (e *CheckTableExec) Close() error {
	return nil
}

// TableScanExec represents a table scan executor.
type TableScanExec struct {
	t          table.Table
	fields     []*ast.ResultField
	iter       kv.Iterator
	ctx        context.Context
	ranges     []plan.TableRange // Disjoint close handle ranges.
	seekHandle int64             // The handle to seek, should be initialized to math.MinInt64.
	cursor     int               // The range cursor, used to locate to current range.
}

// Fields implements Executor Fields interface.
func (e *TableScanExec) Fields() []*ast.ResultField {
	return e.fields
}

// Next implements Execution Next interface.
func (e *TableScanExec) Next() (*Row, error) {
	for {
		if e.cursor >= len(e.ranges) {
			return nil, nil
		}
		ran := e.ranges[e.cursor]
		if e.seekHandle < ran.LowVal {
			e.seekHandle = ran.LowVal
		}
		if e.seekHandle > ran.HighVal {
			e.cursor++
			continue
		}
		rowKey, err := e.seek()
		if err != nil || rowKey == nil {
			return nil, errors.Trace(err)
		}
		handle, err := tables.DecodeRecordKeyHandle(rowKey)
		if err != nil {
			return nil, errors.Trace(err)
		}
		if handle > ran.HighVal {
			// The handle is out of the current range, but may be in following ranges.
			// We seek to the range that may contains the handle, so we
			// don't need to seek key again.
			inRange := e.seekRange(handle)
			if !inRange {
				// The handle may be less than the current range low value, can not
				// return directly.
				continue
			}
		}
		row, err := e.getRow(handle, rowKey)
		if err != nil {
			return nil, errors.Trace(err)
		}
		e.seekHandle = handle + 1
		return row, nil
	}
}

func (e *TableScanExec) seek() (kv.Key, error) {
	seekKey := tables.EncodeRecordKey(e.t.TableID(), e.seekHandle, 0)
	txn, err := e.ctx.GetTxn(false)
	if err != nil {
		return nil, errors.Trace(err)
	}
	if e.iter != nil {
		e.iter.Close()
	}
	e.iter, err = txn.Seek(seekKey)
	if err != nil {
		return nil, errors.Trace(err)
	}
	if !e.iter.Valid() || !e.iter.Key().HasPrefix(e.t.RecordPrefix()) {
		// No more records in the table, skip to the end.
		e.cursor = len(e.ranges)
		return nil, nil
	}
	return e.iter.Key(), nil
}

// seekRange increments the range cursor to the range
// with high value greater or equal to handle.
func (e *TableScanExec) seekRange(handle int64) (inRange bool) {
	for {
		e.cursor++
		if e.cursor >= len(e.ranges) {
			return false
		}
		ran := e.ranges[e.cursor]
		if handle < ran.LowVal {
			return false
		}
		if handle > ran.HighVal {
			continue
		}
		return true
	}
}

func (e *TableScanExec) getRow(handle int64, rowKey kv.Key) (*Row, error) {
	row := &Row{}
	var err error
	row.Data, err = e.t.Row(e.ctx, handle)
	if err != nil {
		return nil, errors.Trace(err)
	}
	// Set result fields value.
	for i, v := range e.fields {
		v.Expr.SetValue(row.Data[i])
	}

	// Put rowKey to the tail of record row
	rke := &RowKeyEntry{
		Tbl: e.t,
		Key: string(rowKey),
	}
	row.RowKeys = append(row.RowKeys, rke)
	return row, nil
}

// Close implements Executor Close interface.
func (e *TableScanExec) Close() error {
	if e.iter != nil {
		e.iter.Close()
		e.iter = nil
	}
	return nil
}

// IndexRangeExec represents an index range scan executor.
type IndexRangeExec struct {
	scan *IndexScanExec

	// seekVal is different from lowVal, it is casted from lowVal and
	// must be less than or equal to lowVal, used to seek the index.
	lowVals     []interface{}
	lowExclude  bool
	highVals    []interface{}
	highExclude bool

	iter       kv.IndexIterator
	skipLowCmp bool
	finished   bool
}

// Fields implements Executor Fields interface.
func (e *IndexRangeExec) Fields() []*ast.ResultField {
	return e.scan.fields
}

// Next implements Executor Next interface.
func (e *IndexRangeExec) Next() (*Row, error) {
	if e.iter == nil {
		seekVals := make([]interface{}, len(e.scan.idx.Columns))
		for i := 0; i < len(e.lowVals); i++ {
			var err error
			if e.lowVals[i] == plan.MinNotNullVal {
				seekVals[i] = []byte{}
			} else {
				seekVals[i], err = types.Convert(e.lowVals[i], e.scan.valueTypes[i])
				if err != nil {
					return nil, errors.Trace(err)
				}
			}
		}
		txn, err := e.scan.ctx.GetTxn(false)
		if err != nil {
			return nil, errors.Trace(err)
		}
		e.iter, _, err = e.scan.idx.X.Seek(txn, seekVals)
		if err != nil {
			return nil, types.EOFAsNil(err)
		}
	}

	for {
		if e.finished {
			return nil, nil
		}
		idxKey, h, err := e.iter.Next()
		if err != nil {
			return nil, types.EOFAsNil(err)
		}
		if !e.skipLowCmp {
			var cmp int
			cmp, err = indexCompare(idxKey, e.lowVals)
			if err != nil {
				return nil, errors.Trace(err)
			}
			if cmp < 0 || (cmp == 0 && e.lowExclude) {
				continue
			}
			e.skipLowCmp = true
		}
		cmp, err := indexCompare(idxKey, e.highVals)
		if err != nil {
			return nil, errors.Trace(err)
		}
		if cmp > 0 || (cmp == 0 && e.highExclude) {
			// This span has finished iteration.
			e.finished = true
			continue
		}
		var row *Row
		row, err = e.lookupRow(h)
		if err != nil {
			return nil, errors.Trace(err)
		}
		return row, nil
	}
}

// indexCompare compares multi column index.
// The length of boundVals may be less than idxKey.
func indexCompare(idxKey []interface{}, boundVals []interface{}) (int, error) {
	for i := 0; i < len(boundVals); i++ {
		cmp, err := indexColumnCompare(idxKey[i], boundVals[i])
		if err != nil {
			return -1, errors.Trace(err)
		}
		if cmp != 0 {
			return cmp, nil
		}
	}
	return 0, nil
}

// comparison function that takes minNotNullVal and maxVal into account.
func indexColumnCompare(a interface{}, b interface{}) (int, error) {
	if a == nil && b == nil {
		return 0, nil
	} else if b == nil {
		return 1, nil
	} else if a == nil {
		return -1, nil
	}

	// a and b both not nil
	if a == plan.MinNotNullVal && b == plan.MinNotNullVal {
		return 0, nil
	} else if b == plan.MinNotNullVal {
		return 1, nil
	} else if a == plan.MinNotNullVal {
		return -1, nil
	}

	// a and b both not min value
	if a == plan.MaxVal && b == plan.MaxVal {
		return 0, nil
	} else if a == plan.MaxVal {
		return 1, nil
	} else if b == plan.MaxVal {
		return -1, nil
	}

	n, err := types.Compare(a, b)
	if err != nil {
		return 0, errors.Trace(err)
	}
	return n, nil
}

func (e *IndexRangeExec) lookupRow(h int64) (*Row, error) {
	row := &Row{}
	var err error
	row.Data, err = e.scan.tbl.Row(e.scan.ctx, h)
	if err != nil {
		return nil, errors.Trace(err)
	}
	rowKey := &RowKeyEntry{
		Tbl: e.scan.tbl,
		Key: string(e.scan.tbl.RecordKey(h, nil)),
	}
	row.RowKeys = append(row.RowKeys, rowKey)
	return row, nil
}

// Close implements Executor Close interface.
func (e *IndexRangeExec) Close() error {
	if e.iter != nil {
		e.iter.Close()
		e.iter = nil
	}
	e.finished = false
	e.skipLowCmp = false
	return nil
}

// IndexScanExec represents an index scan executor.
type IndexScanExec struct {
	tbl        table.Table
	idx        *column.IndexedCol
	fields     []*ast.ResultField
	Ranges     []*IndexRangeExec
	Desc       bool
	rangeIdx   int
	ctx        context.Context
	valueTypes []*types.FieldType
}

// Fields implements Executor Fields interface.
func (e *IndexScanExec) Fields() []*ast.ResultField {
	return e.fields
}

// Next implements Executor Next interface.
func (e *IndexScanExec) Next() (*Row, error) {
	for e.rangeIdx < len(e.Ranges) {
		ran := e.Ranges[e.rangeIdx]
		row, err := ran.Next()
		if err != nil {
			return nil, errors.Trace(err)
		}
		if row != nil {
			for i, val := range row.Data {
				e.fields[i].Expr.SetValue(val)
			}
			return row, nil
		}
		ran.Close()
		e.rangeIdx++
	}
	return nil, nil
}

// Close implements Executor Close interface.
func (e *IndexScanExec) Close() error {
	for e.rangeIdx < len(e.Ranges) {
		e.Ranges[e.rangeIdx].Close()
		e.rangeIdx++
	}
	return nil
}

// SelectFieldsExec represents a select fields executor.
type SelectFieldsExec struct {
	Src          Executor
	ResultFields []*ast.ResultField
	executed     bool
	ctx          context.Context
}

// Fields implements Executor Fields interface.
func (e *SelectFieldsExec) Fields() []*ast.ResultField {
	return e.ResultFields
}

// Next implements Executor Next interface.
func (e *SelectFieldsExec) Next() (*Row, error) {
	var rowKeys []*RowKeyEntry
	if e.Src != nil {
		srcRow, err := e.Src.Next()
		if err != nil {
			return nil, errors.Trace(err)
		}
		if srcRow == nil {
			return nil, nil
		}
		rowKeys = srcRow.RowKeys
	} else {
		// If Src is nil, only one row should be returned.
		if e.executed {
			return nil, nil
		}
	}
	e.executed = true
	row := &Row{
		RowKeys: rowKeys,
		Data:    make([]interface{}, len(e.ResultFields)),
	}
	for i, field := range e.ResultFields {
		val, err := evaluator.Eval(e.ctx, field.Expr)
		if err != nil {
			return nil, errors.Trace(err)
		}
		row.Data[i] = val
	}
	return row, nil
}

// Close implements Executor Close interface.
func (e *SelectFieldsExec) Close() error {
	if e.Src != nil {
		return e.Src.Close()
	}
	return nil
}

// FilterExec represents a filter executor.
type FilterExec struct {
	Src       Executor
	Condition ast.ExprNode
	ctx       context.Context
}

// Fields implements Executor Fields interface.
func (e *FilterExec) Fields() []*ast.ResultField {
	return e.Src.Fields()
}

// Next implements Executor Next interface.
func (e *FilterExec) Next() (*Row, error) {
	for {
		srcRow, err := e.Src.Next()
		if err != nil {
			return nil, errors.Trace(err)
		}
		if srcRow == nil {
			return nil, nil
		}
		match, err := evaluator.EvalBool(e.ctx, e.Condition)
		if err != nil {
			return nil, errors.Trace(err)
		}
		if match {
			return srcRow, nil
		}
	}
}

// Close implements Executor Close interface.
func (e *FilterExec) Close() error {
	return e.Src.Close()
}

// SelectLockExec represents a select lock executor.
type SelectLockExec struct {
	Src  Executor
	Lock ast.SelectLockType
	ctx  context.Context
}

// Fields implements Executor Fields interface.
func (e *SelectLockExec) Fields() []*ast.ResultField {
	return e.Src.Fields()
}

// Next implements Executor Next interface.
func (e *SelectLockExec) Next() (*Row, error) {
	row, err := e.Src.Next()
	if err != nil {
		return nil, errors.Trace(err)
	}
	if row == nil {
		return nil, nil
	}
	if len(row.RowKeys) != 0 && e.Lock == ast.SelectLockForUpdate {
		forupdate.SetForUpdate(e.ctx)
		txn, err := e.ctx.GetTxn(false)
		if err != nil {
			return nil, errors.Trace(err)
		}
		for _, k := range row.RowKeys {
			err = txn.LockKeys([]byte(k.Key))
			if err != nil {
				return nil, errors.Trace(err)
			}
		}
	}
	return row, nil
}

// Close implements Executor Close interface.
func (e *SelectLockExec) Close() error {
	return e.Src.Close()
}

// LimitExec represents limit executor
type LimitExec struct {
	Src    Executor
	Offset uint64
	Count  uint64
	Idx    uint64
}

// Fields implements Executor Fields interface.
func (e *LimitExec) Fields() []*ast.ResultField {
	return e.Src.Fields()
}

// Next implements Executor Next interface.
func (e *LimitExec) Next() (*Row, error) {
	for e.Idx < e.Offset {
		srcRow, err := e.Src.Next()
		if err != nil {
			return nil, errors.Trace(err)
		}
		if srcRow == nil {
			return nil, nil
		}
		e.Idx++
	}
	// Negative Limit means no limit.
	if e.Count >= 0 && e.Idx >= e.Offset+e.Count {
		return nil, nil
	}
	srcRow, err := e.Src.Next()
	if err != nil {
		return nil, errors.Trace(err)
	}
	if srcRow == nil {
		return nil, nil
	}
	e.Idx++
	return srcRow, nil
}

// Close implements Executor Close interface.
func (e *LimitExec) Close() error {
	return e.Src.Close()
}

// orderByRow binds a row to its order values, so it can be sorted.
type orderByRow struct {
	key []interface{}
	row *Row
}

// SortExec represents sorting executor.
type SortExec struct {
	Src     Executor
	ByItems []*ast.ByItem
	Rows    []*orderByRow
	ctx     context.Context
	Idx     int
	fetched bool
	err     error
}

// Fields implements Executor Fields interface.
func (e *SortExec) Fields() []*ast.ResultField {
	return e.Src.Fields()
}

// Len returns the number of rows.
func (e *SortExec) Len() int {
	return len(e.Rows)
}

// Swap implements sort.Interface Swap interface.
func (e *SortExec) Swap(i, j int) {
	e.Rows[i], e.Rows[j] = e.Rows[j], e.Rows[i]
}

// Less implements sort.Interface Less interface.
func (e *SortExec) Less(i, j int) bool {
	for index, by := range e.ByItems {
		v1 := e.Rows[i].key[index]
		v2 := e.Rows[j].key[index]

		ret, err := types.Compare(v1, v2)
		if err != nil {
			e.err = err
			return true
		}

		if by.Desc {
			ret = -ret
		}

		if ret < 0 {
			return true
		} else if ret > 0 {
			return false
		}
	}

	return false
}

// Next implements Executor Next interface.
func (e *SortExec) Next() (*Row, error) {
	if !e.fetched {
		for {
			srcRow, err := e.Src.Next()
			if err != nil {
				return nil, errors.Trace(err)
			}
			if srcRow == nil {
				break
			}
			orderRow := &orderByRow{
				row: srcRow,
				key: make([]interface{}, len(e.ByItems)),
			}
			for i, byItem := range e.ByItems {
				orderRow.key[i], err = evaluator.Eval(e.ctx, byItem.Expr)
				if err != nil {
					return nil, errors.Trace(err)
				}
			}
			e.Rows = append(e.Rows, orderRow)
		}
		sort.Sort(e)
		e.fetched = true
	}
	if e.err != nil {
		return nil, errors.Trace(e.err)
	}
	if e.Idx >= len(e.Rows) {
		return nil, nil
	}
	row := e.Rows[e.Idx].row
	e.Idx++
	return row, nil
}

// Close implements Executor Close interface.
func (e *SortExec) Close() error {
	return e.Src.Close()
}

// For select stmt with aggregate function but without groupby clasue,
// We consider there is a single group with key singleGroup.
const singleGroup = "SingleGroup"

// AggregateExec deals with all the aggregate functions.
// It is built from Aggregate Plan. When Next() is called, it reads all the data from Src and updates all the items in AggFuncs.
// TODO: Support groupby and having.
type AggregateExec struct {
	Src               Executor
	ResultFields      []*ast.ResultField
	executed          bool
	ctx               context.Context
	finish            bool
	AggFuncs          []*ast.AggregateFuncExpr
	groupMap          map[string]bool
	groups            []string
	currentGroupIndex int
}

// Fields implements Executor Fields interface.
func (e *AggregateExec) Fields() []*ast.ResultField {
	return e.ResultFields
}

// Next implements Executor Next interface.
func (e *AggregateExec) Next() (*Row, error) {
	// In this stage we consider all data from src as a single group.
	// TODO: support group by clause.
	if !e.executed {
		e.groupMap = make(map[string]bool)
		for {
			hasMore, err := e.innerNext()
			if err != nil {
				return nil, errors.Trace(err)
			}
			if !hasMore {
				break
			}
		}
		e.executed = true
		if len(e.groupMap) == 0 {
			// No group
			e.groupMap[singleGroup] = true
		}
		e.groups = make([]string, 0, len(e.groupMap))
		for gk := range e.groupMap {
			e.groups = append(e.groups, gk)
		}
	}
	if e.currentGroupIndex >= len(e.groups) {
		return nil, nil
	}
	groupKey := e.groups[e.currentGroupIndex]
	for _, af := range e.AggFuncs {
		af.CurrentGroup = groupKey
	}
	e.currentGroupIndex++
	return &Row{}, nil
}

// Fetch a single row from src and update each aggregate function.
// If the first return value is false, it means there is no more data from src.
func (e *AggregateExec) innerNext() (bool, error) {
	if e.Src != nil {
		srcRow, err := e.Src.Next()
		if err != nil {
			return false, errors.Trace(err)
		}
		if srcRow == nil {
			return false, nil
		}
	} else {
		// If Src is nil, only one row should be returned.
		if e.executed {
			return false, nil
		}
	}
	e.executed = true
	// TODO: evaluate groupby key and set currentgroup to each aggfunc.
	groupKey := singleGroup
	e.groupMap[groupKey] = true
	for _, af := range e.AggFuncs {
		for _, arg := range af.Args {
			_, err := evaluator.Eval(e.ctx, arg)
			if err != nil {
				return false, errors.Trace(err)
			}
		}
		af.CurrentGroup = groupKey
		af.Update()
	}
	return true, nil
}

// Close implements Executor Close interface.
func (e *AggregateExec) Close() error {
	if e.Src != nil {
		return e.Src.Close()
	}
	return nil
}<|MERGE_RESOLUTION|>--- conflicted
+++ resolved
@@ -35,11 +35,8 @@
 )
 
 var (
-<<<<<<< HEAD
 	_ Executor = &AggregateExec{}
-=======
 	_ Executor = &CheckTableExec{}
->>>>>>> 5d676e05
 	_ Executor = &FilterExec{}
 	_ Executor = &IndexRangeExec{}
 	_ Executor = &IndexScanExec{}
