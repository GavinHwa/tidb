// Copyright 2016 PingCAP, Inc.
//
// Licensed under the Apache License, Version 2.0 (the "License");
// you may not use this file except in compliance with the License.
// You may obtain a copy of the License at
//
//     http://www.apache.org/licenses/LICENSE-2.0
//
// Unless required by applicable law or agreed to in writing, software
// distributed under the License is distributed on an "AS IS" BASIS,
// See the License for the specific language governing permissions and
// limitations under the License.

package executor

import (
	"sync"
	"sync/atomic"

	"github.com/juju/errors"
	"github.com/pingcap/tidb/context"
	"github.com/pingcap/tidb/expression"
	"github.com/pingcap/tidb/sessionctx/variable"
	"github.com/pingcap/tidb/util/codec"
	"github.com/pingcap/tidb/util/types"
)

var (
	_ joinExec = &NestedLoopJoinExec{}
	_ Executor = &HashJoinExec{}
	_ joinExec = &HashSemiJoinExec{}
	_ Executor = &ApplyJoinExec{}
)

// HashJoinExec implements the hash join algorithm.
type HashJoinExec struct {
	hashTable     map[string][]*Row
	smallHashKey  []*expression.Column
	bigHashKey    []*expression.Column
	smallExec     Executor
	bigExec       Executor
	prepared      bool
	ctx           context.Context
	smallFilter   expression.Expression
	bigFilter     expression.Expression
	otherFilter   expression.Expression
	schema        expression.Schema
	outer         bool
	leftSmall     bool
	cursor        int
	defaultValues []types.Datum
	// targetTypes means the target the type that both smallHashKey and bigHashKey should convert to.
	targetTypes []*types.FieldType

	finished atomic.Value
	// For sync multiple join workers.
	wg sync.WaitGroup
	// closeCh add a lock for closing executor.
	closeCh chan struct{}

	// Concurrent channels.
	concurrency      int
	bigTableRows     []chan []*Row
	bigTableErr      chan error
	hashJoinContexts []*hashJoinCtx

	// Channels for output.
	resultErr  chan error
	resultRows chan *Row
}

// hashJoinCtx holds the variables needed to do a hash join in one of many concurrent goroutines.
type hashJoinCtx struct {
	bigFilter   expression.Expression
	otherFilter expression.Expression
	// Buffer used for encode hash keys.
	datumBuffer   []types.Datum
	hashKeyBuffer []byte
}

// Close implements the Executor Close interface.
func (e *HashJoinExec) Close() error {
	e.finished.Store(true)
	if e.prepared {
		<-e.closeCh
	}
	e.prepared = false
	e.cursor = 0
	return e.smallExec.Close()
}

// makeJoinRow simply creates a new row that appends row b to row a.
func makeJoinRow(a *Row, b *Row) *Row {
	ret := &Row{
		RowKeys: make([]*RowKeyEntry, 0, len(a.RowKeys)+len(b.RowKeys)),
		Data:    make([]types.Datum, 0, len(a.Data)+len(b.Data)),
	}
	ret.RowKeys = append(ret.RowKeys, a.RowKeys...)
	ret.RowKeys = append(ret.RowKeys, b.RowKeys...)
	ret.Data = append(ret.Data, a.Data...)
	ret.Data = append(ret.Data, b.Data...)
	return ret
}

// getHashKey gets the hash key when given a row and hash columns.
// It will return a boolean value representing if the hash key has null, a byte slice representing the result hash code.
func getHashKey(sc *variable.StatementContext, cols []*expression.Column, row *Row, targetTypes []*types.FieldType,
	vals []types.Datum, bytes []byte) (bool, []byte, error) {
	var err error
	for i, col := range cols {
		vals[i], err = col.Eval(row.Data, nil)
		if err != nil {
			return false, nil, errors.Trace(err)
		}
		if vals[i].IsNull() {
			return true, nil, nil
		}
		vals[i], err = vals[i].ConvertTo(sc, targetTypes[i])
		if err != nil {
			return false, nil, errors.Trace(err)
		}
	}
	if len(vals) == 0 {
		return false, nil, nil
	}
	bytes, err = codec.EncodeValue(bytes, vals...)
	return false, bytes, errors.Trace(err)
}

// Schema implements the Executor Schema interface.
func (e *HashJoinExec) Schema() expression.Schema {
	return e.schema
}

var batchSize = 128

// fetchBigExec fetches rows from the big table in a background goroutine
// and sends the rows to multiple channels which will be read by multiple join workers.
func (e *HashJoinExec) fetchBigExec() {
	cnt := 0
	defer func() {
		for _, cn := range e.bigTableRows {
			close(cn)
		}
		e.bigExec.Close()
		e.wg.Done()
	}()
	curBatchSize := 1
	for {
		rows := make([]*Row, 0, batchSize)
		done := false
		for i := 0; i < curBatchSize; i++ {
			if e.finished.Load().(bool) {
				return
			}
			row, err := e.bigExec.Next()
			if err != nil {
				e.bigTableErr <- errors.Trace(err)
				done = true
				break
			}
			if row == nil {
				done = true
				break
			}
			rows = append(rows, row)
		}
		idx := cnt % e.concurrency
		e.bigTableRows[idx] <- rows
		cnt++
		if done {
			break
		}
		if curBatchSize < batchSize {
			curBatchSize *= 2
		}
	}
}

// prepare runs the first time when 'Next' is called, it starts one worker goroutine to fetch rows from the big table,
// and reads all data from the small table to build a hash table, then starts multiple join worker goroutines.
func (e *HashJoinExec) prepare() error {
	e.closeCh = make(chan struct{})
	e.finished.Store(false)
	e.bigTableRows = make([]chan []*Row, e.concurrency)
	e.wg = sync.WaitGroup{}
	for i := 0; i < e.concurrency; i++ {
		e.bigTableRows[i] = make(chan []*Row, e.concurrency*batchSize)
	}
	e.bigTableErr = make(chan error, 1)

	// Start a worker to fetch big table rows.
	e.wg.Add(1)
	go e.fetchBigExec()

	e.hashTable = make(map[string][]*Row)
	e.cursor = 0
	sc := e.ctx.GetSessionVars().StmtCtx
	for {
		row, err := e.smallExec.Next()
		if err != nil {
			return errors.Trace(err)
		}
		if row == nil {
			e.smallExec.Close()
			break
		}

		matched := true
		if e.smallFilter != nil {
			matched, err = expression.EvalBool(e.smallFilter, row.Data, e.ctx)
			if err != nil {
				return errors.Trace(err)
			}
			if !matched {
				continue
			}
		}
		hasNull, hashcode, err := getHashKey(sc, e.smallHashKey, row, e.targetTypes, e.hashJoinContexts[0].datumBuffer, nil)
		if err != nil {
			return errors.Trace(err)
		}
		if hasNull {
			continue
		}
		if rows, ok := e.hashTable[string(hashcode)]; !ok {
			e.hashTable[string(hashcode)] = []*Row{row}
		} else {
			e.hashTable[string(hashcode)] = append(rows, row)
		}
	}

	e.resultRows = make(chan *Row, e.concurrency*1000)
	e.resultErr = make(chan error, 1)

	for i := 0; i < e.concurrency; i++ {
		e.wg.Add(1)
		go e.runJoinWorker(i)
	}
	go e.waitJoinWorkersAndCloseResultChan()

	e.prepared = true
	return nil
}

func (e *HashJoinExec) waitJoinWorkersAndCloseResultChan() {
	e.wg.Wait()
	close(e.resultRows)
	e.hashTable = nil
	close(e.closeCh)
}

// doJoin does join job in one goroutine.
func (e *HashJoinExec) runJoinWorker(idx int) {
	for {
		var (
			bigRows []*Row
			ok      bool
			err     error
		)
		select {
		case bigRows, ok = <-e.bigTableRows[idx]:
		case err = <-e.bigTableErr:
		}
		if err != nil {
			e.resultErr <- errors.Trace(err)
			break
		}
		if !ok || e.finished.Load().(bool) {
			break
		}
		for _, bigRow := range bigRows {
			succ := e.joinOneBigRow(e.hashJoinContexts[idx], bigRow)
			if !succ {
				break
			}
		}
	}
	e.wg.Done()
}

// joinOneBigRow creates result rows from a row in a big table and sends them to resultRows channel.
// Every matching row generates a result row.
// If there are no matching rows and it is outer join, a null filled result row is created.
func (e *HashJoinExec) joinOneBigRow(ctx *hashJoinCtx, bigRow *Row) bool {
	var (
		matchedRows []*Row
		err         error
	)
	bigMatched := true
	if e.bigFilter != nil {
		bigMatched, err = expression.EvalBool(ctx.bigFilter, bigRow.Data, e.ctx)
		if err != nil {
			e.resultErr <- errors.Trace(err)
			return false
		}
	}
	if bigMatched {
		matchedRows, err = e.constructMatchedRows(ctx, bigRow)
		if err != nil {
			e.resultErr <- errors.Trace(err)
			return false
		}
	}
	for _, r := range matchedRows {
		e.resultRows <- r
	}
	if len(matchedRows) == 0 && e.outer {
		r := e.fillRowWithDefaultValues(bigRow)
		e.resultRows <- r
	}
	return true
}

// constructMatchedRows creates matching result rows from a row in the big table.
func (e *HashJoinExec) constructMatchedRows(ctx *hashJoinCtx, bigRow *Row) (matchedRows []*Row, err error) {
	sc := e.ctx.GetSessionVars().StmtCtx
	hasNull, hashcode, err := getHashKey(sc, e.bigHashKey, bigRow, e.targetTypes, ctx.datumBuffer, ctx.hashKeyBuffer[0:0:cap(ctx.hashKeyBuffer)])
	if err != nil {
		return nil, errors.Trace(err)
	}

	if hasNull {
		return
	}
	rows, ok := e.hashTable[string(hashcode)]
	if !ok {
		return
	}
	// match eq condition
	for _, smallRow := range rows {
		otherMatched := true
		var matchedRow *Row
		if e.leftSmall {
			matchedRow = makeJoinRow(smallRow, bigRow)
		} else {
			matchedRow = makeJoinRow(bigRow, smallRow)
		}
		if e.otherFilter != nil {
			otherMatched, err = expression.EvalBool(ctx.otherFilter, matchedRow.Data, e.ctx)
			if err != nil {
				return nil, errors.Trace(err)
			}
		}
		if otherMatched {
			matchedRows = append(matchedRows, matchedRow)
		}
	}

	return matchedRows, nil
}

// fillRowWithDefaultValues creates a result row filled with default values from a row in the big table.
// It is used for outer join, when a row from outer table doesn't have any matching rows.
func (e *HashJoinExec) fillRowWithDefaultValues(bigRow *Row) (returnRow *Row) {
	smallRow := &Row{
		Data: make([]types.Datum, e.smallExec.Schema().Len()),
	}
	copy(smallRow.Data, e.defaultValues)
	if e.leftSmall {
		returnRow = makeJoinRow(smallRow, bigRow)
	} else {
		returnRow = makeJoinRow(bigRow, smallRow)
	}
	return returnRow
}

// Next implements the Executor Next interface.
func (e *HashJoinExec) Next() (*Row, error) {
	if !e.prepared {
		if err := e.prepare(); err != nil {
			return nil, errors.Trace(err)
		}
	}
	var (
		row *Row
		err error
		ok  bool
	)
	select {
	case row, ok = <-e.resultRows:
	case err, ok = <-e.resultErr:
	}
	if err != nil {
		e.finished.Store(true)
		return nil, errors.Trace(err)
	}
	if !ok {
		return nil, nil
	}
	return row, nil
}

// joinExec is the common interface of join algorithm except for hash join.
type joinExec interface {
	Executor

	// fetchBigRow fetches a valid row from big Exec.
	fetchBigRow() (*Row, error)
	// prepare reads all records from small Exec and stores them.
	prepare() error
	// doJoin fetch a row from big exec and get all the rows matches the on condition.
	doJoin(*Row) ([]*Row, error)
}

// NestedLoopJoinExec implements nested-loop algorithm for join.
// TODO: Currently we only implements inner join for it. We will complete it in future.
type NestedLoopJoinExec struct {
	innerRows   []*Row
	cursor      int
	resultRows  []*Row
	SmallExec   Executor
	BigExec     Executor
	prepared    bool
	Ctx         context.Context
	SmallFilter expression.Expression
	BigFilter   expression.Expression
	OtherFilter expression.Expression
	schema      expression.Schema
}

// Schema implements Executor interface.
func (e *NestedLoopJoinExec) Schema() expression.Schema {
	return e.schema
}

// Close implements Executor interface.
func (e *NestedLoopJoinExec) Close() error {
	e.resultRows = nil
	e.innerRows = nil
	e.cursor = 0
	e.prepared = false
	err := e.BigExec.Close()
	if err != nil {
		return errors.Trace(err)
	}
	return e.SmallExec.Close()
}

func (e *NestedLoopJoinExec) fetchBigRow() (*Row, error) {
	for {
		bigRow, err := e.BigExec.Next()
		if err != nil {
			return nil, errors.Trace(err)
		}
		if bigRow == nil {
<<<<<<< HEAD
			e.BigExec.Close()
			return nil, nil
=======
			return nil, e.BigExec.Close()
>>>>>>> e38c67e0
		}

		matched := true
		if e.BigFilter != nil {
			matched, err = expression.EvalBool(e.BigFilter, bigRow.Data, e.Ctx)
			if err != nil {
				return nil, errors.Trace(err)
			}
		}
		if matched {
<<<<<<< HEAD
			return bigRow, err
=======
			return bigRow, nil
>>>>>>> e38c67e0
		}
	}
}

// Prepare runs the first time when 'Next' is called and it reads all data from the small table and stores
// them in a slice.
func (e *NestedLoopJoinExec) prepare() error {
<<<<<<< HEAD
	e.SmallExec.Close()
	e.innerRows = e.innerRows[:0]
=======
	e.prepared = true
>>>>>>> e38c67e0
	for {
		row, err := e.SmallExec.Next()
		if err != nil {
			return errors.Trace(err)
		}
		if row == nil {
<<<<<<< HEAD
			e.SmallExec.Close()
			break
=======
			return e.SmallExec.Close()
>>>>>>> e38c67e0
		}

		matched := true
		if e.SmallFilter != nil {
			matched, err = expression.EvalBool(e.SmallFilter, row.Data, e.Ctx)
			if err != nil {
				return errors.Trace(err)
			}
			if !matched {
				continue
			}
		}
		if matched {
			e.innerRows = append(e.innerRows, row)
		}
	}
<<<<<<< HEAD
	e.prepared = true
	return nil
=======
>>>>>>> e38c67e0
}

func (e *NestedLoopJoinExec) doJoin(bigRow *Row) ([]*Row, error) {
	e.resultRows = e.resultRows[0:0]
	for _, row := range e.innerRows {
		mergedRow := makeJoinRow(bigRow, row)
		if e.OtherFilter != nil {
			matched, err := expression.EvalBool(e.OtherFilter, mergedRow.Data, e.Ctx)
			if err != nil {
				return nil, errors.Trace(err)
			}
			if !matched {
				continue
			}
		}
		e.resultRows = append(e.resultRows, mergedRow)
	}
	return e.resultRows, nil
}

// Next implements the Executor interface.
func (e *NestedLoopJoinExec) Next() (*Row, error) {
	if !e.prepared {
		if err := e.prepare(); err != nil {
			return nil, errors.Trace(err)
		}
	}

	for {
		if e.cursor < len(e.resultRows) {
			retRow := e.resultRows[e.cursor]
			e.cursor++
			return retRow, nil
		}
		bigRow, err := e.fetchBigRow()
		if bigRow == nil || err != nil {
			return bigRow, errors.Trace(err)
		}
		e.resultRows, err = e.doJoin(bigRow)
		if err != nil {
			return nil, errors.Trace(err)
		}
		e.cursor = 0
	}
}

// HashSemiJoinExec implements the hash join algorithm for semi join.
type HashSemiJoinExec struct {
	hashTable    map[string][]*Row
	smallHashKey []*expression.Column
	bigHashKey   []*expression.Column
	smallExec    Executor
	bigExec      Executor
	prepared     bool
	ctx          context.Context
	smallFilter  expression.Expression
	bigFilter    expression.Expression
	otherFilter  expression.Expression
	schema       expression.Schema
	resultRows   []*Row
	// In auxMode, the result row always returns with an extra column which stores a boolean
	// or NULL value to indicate if this row is matched.
	auxMode           bool
	targetTypes       []*types.FieldType
	smallTableHasNull bool
	// If anti is true, semi join only output the unmatched row.
	anti bool
}

// Close implements the Executor Close interface.
func (e *HashSemiJoinExec) Close() error {
	e.prepared = false
	e.hashTable = make(map[string][]*Row)
	e.smallTableHasNull = false
	e.resultRows = nil
	err := e.smallExec.Close()
	if err != nil {
		return errors.Trace(err)
	}
	return e.bigExec.Close()
}

// Schema implements the Executor Schema interface.
func (e *HashSemiJoinExec) Schema() expression.Schema {
	return e.schema
}

// Prepare runs the first time when 'Next' is called and it reads all data from the small table and stores
// them in a hash table.
func (e *HashSemiJoinExec) prepare() error {
	e.smallExec.Close()
	e.hashTable = make(map[string][]*Row)
	sc := e.ctx.GetSessionVars().StmtCtx
	e.resultRows = make([]*Row, 1)
	for {
		row, err := e.smallExec.Next()
		if err != nil {
			return errors.Trace(err)
		}
		if row == nil {
			e.smallExec.Close()
			break
		}

		matched := true
		if e.smallFilter != nil {
			matched, err = expression.EvalBool(e.smallFilter, row.Data, e.ctx)
			if err != nil {
				return errors.Trace(err)
			}
			if !matched {
				continue
			}
		}
		hasNull, hashcode, err := getHashKey(sc, e.smallHashKey, row, e.targetTypes, make([]types.Datum, len(e.smallHashKey)), nil)
		if err != nil {
			return errors.Trace(err)
		}
		if hasNull {
			e.smallTableHasNull = true
			continue
		}
		if rows, ok := e.hashTable[string(hashcode)]; !ok {
			e.hashTable[string(hashcode)] = []*Row{row}
		} else {
			e.hashTable[string(hashcode)] = append(rows, row)
		}
	}

	e.prepared = true
	return nil
}

func (e *HashSemiJoinExec) rowIsMatched(bigRow *Row) (matched bool, hasNull bool, err error) {
	sc := e.ctx.GetSessionVars().StmtCtx
	hasNull, hashcode, err := getHashKey(sc, e.bigHashKey, bigRow, e.targetTypes, make([]types.Datum, len(e.smallHashKey)), nil)
	if err != nil {
		return false, false, errors.Trace(err)
	}
	if hasNull {
		return false, true, nil
	}
	rows, ok := e.hashTable[string(hashcode)]
	if !ok {
		return
	}
	// match eq condition
	for _, smallRow := range rows {
		matched = true
		if e.otherFilter != nil {
			var matchedRow *Row
			matchedRow = makeJoinRow(bigRow, smallRow)
			r, err := e.otherFilter.Eval(matchedRow.Data, e.ctx)
			if err != nil {
				return false, false, errors.Trace(err)
			}
			if r.IsNull() {
				hasNull = true
				matched = false
			} else {
				m, err := r.ToBool(e.ctx.GetSessionVars().StmtCtx)
				if err != nil {
					return false, false, errors.Trace(err)
				}
				matched = (m != 0)
			}
		}
		if matched {
			return
		}
	}
	return
}

func (e *HashSemiJoinExec) fetchBigRow() (*Row, error) {
	for {
		bigRow, err := e.bigExec.Next()
		if err != nil {
			return nil, errors.Trace(err)
		}
		if bigRow == nil {
			e.bigExec.Close()
			return nil, nil
		}

		matched := true
		if e.bigFilter != nil {
			matched, err = expression.EvalBool(e.bigFilter, bigRow.Data, e.ctx)
			if err != nil {
				return nil, errors.Trace(err)
			}
		}
		if matched {
			return bigRow, err
		}
	}
}

func (e *HashSemiJoinExec) doJoin(bigRow *Row) ([]*Row, error) {
	matched, isNull, err := e.rowIsMatched(bigRow)
	if err != nil {
		return nil, errors.Trace(err)
	}
	if !matched && e.smallTableHasNull {
		isNull = true
	}
	if e.anti && !isNull {
		matched = !matched
	}
	// For the auxMode subquery, we return the row with a Datum indicating if it's a match,
	// For the non-auxMode subquery, we return the matching row only.
	if e.auxMode {
		if isNull {
			bigRow.Data = append(bigRow.Data, types.NewDatum(nil))
		} else {
			bigRow.Data = append(bigRow.Data, types.NewDatum(matched))
		}
<<<<<<< HEAD
		return []*Row{bigRow}, nil
	}
	if matched {
		return []*Row{bigRow}, nil
=======
		matched = true
	}
	if matched {
		e.resultRows[0] = bigRow
		return e.resultRows, nil
>>>>>>> e38c67e0
	}
	return nil, nil
}

// Next implements the Executor Next interface.
func (e *HashSemiJoinExec) Next() (*Row, error) {
	if !e.prepared {
		if err := e.prepare(); err != nil {
			return nil, errors.Trace(err)
		}
	}

	for {
		bigRow, err := e.fetchBigRow()
		if bigRow == nil || err != nil {
			return bigRow, errors.Trace(err)
		}
		resultRows, err := e.doJoin(bigRow)
		if err != nil {
			return nil, errors.Trace(err)
		}
		if len(resultRows) > 0 {
			return resultRows[0], nil
		}
	}
}

// ApplyJoinExec is the new logic of apply.
// TODO: I will add test for it after refactoring the plan part of apply.
type ApplyJoinExec struct {
	join        joinExec
<<<<<<< HEAD
	outerSchema []*expression.CorrelatedColumn
	cursor      int
	resultRow   []*Row
	schema      expression.Schema
=======
	innerExec   Executor
	outerSchema []*expression.CorrelatedColumn
	cursor      int
	resultRows  []*Row
>>>>>>> e38c67e0
}

// Schema implements the Executor interface.
func (e *ApplyJoinExec) Schema() expression.Schema {
<<<<<<< HEAD
	return e.schema
=======
	return e.join.Schema()
>>>>>>> e38c67e0
}

// Close implements the Executor interface.
func (e *ApplyJoinExec) Close() error {
	e.cursor = 0
<<<<<<< HEAD
	e.resultRow = nil
=======
	e.resultRows = nil
>>>>>>> e38c67e0
	return e.join.Close()
}

// Next implements the Executor interface.
func (e *ApplyJoinExec) Next() (*Row, error) {
	for {
<<<<<<< HEAD
		if e.cursor < len(e.resultRow) {
			row := e.resultRow[e.cursor]
=======
		if e.cursor < len(e.resultRows) {
			row := e.resultRows[e.cursor]
>>>>>>> e38c67e0
			e.cursor++
			return row, nil
		}
		bigRow, err := e.join.fetchBigRow()
		if bigRow == nil || err != nil {
			return nil, errors.Trace(err)
		}
		for _, col := range e.outerSchema {
			*col.Data = bigRow.Data[col.Index]
		}
		err = e.join.prepare()
		if err != nil {
			return nil, errors.Trace(err)
		}
<<<<<<< HEAD
		e.resultRow, err = e.join.doJoin(bigRow)
=======
		e.resultRows, err = e.join.doJoin(bigRow)
>>>>>>> e38c67e0
		if err != nil {
			return nil, errors.Trace(err)
		}
		e.cursor = 0
	}
}

// ApplyExec represents apply executor.
// Apply gets one row from outer executor and gets one row from inner executor according to outer row.
type ApplyExec struct {
	schema      expression.Schema
	Src         Executor
	outerSchema []*expression.CorrelatedColumn
	innerExec   Executor
	// checker checks if an Src row with an inner row matches the condition,
	// and if it needs to check more inner rows.
	checker *conditionChecker
}

// conditionChecker checks if all or any of the row match this condition.
type conditionChecker struct {
	cond        expression.Expression
	trimLen     int
	ctx         context.Context
	all         bool
	dataHasNull bool
}

// Check returns finished for checking if the input row can determine the final result,
// and returns data for the evaluation result.
func (c *conditionChecker) check(rowData []types.Datum) (finished bool, data types.Datum, err error) {
	data, err = c.cond.Eval(rowData, c.ctx)
	if err != nil {
		return false, data, errors.Trace(err)
	}
	var matched int64
	if data.IsNull() {
		c.dataHasNull = true
		matched = 0
	} else {
		matched, err = data.ToBool(c.ctx.GetSessionVars().StmtCtx)
		if err != nil {
			return false, data, errors.Trace(err)
		}
	}
	return (matched != 0) != c.all, data, nil
}

// Reset resets dataHasNull to false, so it can be reused for the next row from ApplyExec.Src.
func (c *conditionChecker) reset() {
	c.dataHasNull = false
}

// Schema implements the Executor Schema interface.
func (e *ApplyExec) Schema() expression.Schema {
	return e.schema
}

// Close implements the Executor Close interface.
func (e *ApplyExec) Close() error {
	if e.checker != nil {
		e.checker.dataHasNull = false
	}
	return e.Src.Close()
}

// Next implements the Executor Next interface.
func (e *ApplyExec) Next() (*Row, error) {
	srcRow, err := e.Src.Next()
	if err != nil {
		return nil, errors.Trace(err)
	}
	if srcRow == nil {
		return nil, nil
	}
	for {
		for _, col := range e.outerSchema {
			idx := col.Index
			*col.Data = srcRow.Data[idx]
		}
		innerRow, err := e.innerExec.Next()
		if err != nil {
			return nil, errors.Trace(err)
		}
		trimLen := len(srcRow.Data)
		if innerRow != nil {
			srcRow.Data = append(srcRow.Data, innerRow.Data...)
		}
		if e.checker == nil {
			e.innerExec.Close()
			return srcRow, nil
		}
		if innerRow == nil {
			// When inner exec finishes, we need to append a result column to true, false or NULL.
			var result types.Datum
			if e.checker.all {
				result = types.NewDatum(true)
			} else {
				// If 'any' meets a null value, the result will be null.
				if e.checker.dataHasNull {
					result = types.NewDatum(nil)
				} else {
					result = types.NewDatum(false)
				}
			}
			srcRow.Data = append(srcRow.Data, result)
			e.checker.reset()
			e.innerExec.Close()
			return srcRow, nil
		}
		finished, data, err := e.checker.check(srcRow.Data)
		if err != nil {
			return nil, errors.Trace(err)
		}
		srcRow.Data = srcRow.Data[:trimLen]
		if finished {
			e.checker.reset()
			e.innerExec.Close()
			srcRow.Data = append(srcRow.Data, data)
			return srcRow, nil
		}
	}
}<|MERGE_RESOLUTION|>--- conflicted
+++ resolved
@@ -444,12 +444,7 @@
 			return nil, errors.Trace(err)
 		}
 		if bigRow == nil {
-<<<<<<< HEAD
-			e.BigExec.Close()
-			return nil, nil
-=======
 			return nil, e.BigExec.Close()
->>>>>>> e38c67e0
 		}
 
 		matched := true
@@ -460,11 +455,7 @@
 			}
 		}
 		if matched {
-<<<<<<< HEAD
-			return bigRow, err
-=======
 			return bigRow, nil
->>>>>>> e38c67e0
 		}
 	}
 }
@@ -472,24 +463,16 @@
 // Prepare runs the first time when 'Next' is called and it reads all data from the small table and stores
 // them in a slice.
 func (e *NestedLoopJoinExec) prepare() error {
-<<<<<<< HEAD
 	e.SmallExec.Close()
 	e.innerRows = e.innerRows[:0]
-=======
 	e.prepared = true
->>>>>>> e38c67e0
 	for {
 		row, err := e.SmallExec.Next()
 		if err != nil {
 			return errors.Trace(err)
 		}
 		if row == nil {
-<<<<<<< HEAD
-			e.SmallExec.Close()
-			break
-=======
 			return e.SmallExec.Close()
->>>>>>> e38c67e0
 		}
 
 		matched := true
@@ -506,11 +489,7 @@
 			e.innerRows = append(e.innerRows, row)
 		}
 	}
-<<<<<<< HEAD
-	e.prepared = true
 	return nil
-=======
->>>>>>> e38c67e0
 }
 
 func (e *NestedLoopJoinExec) doJoin(bigRow *Row) ([]*Row, error) {
@@ -728,18 +707,11 @@
 		} else {
 			bigRow.Data = append(bigRow.Data, types.NewDatum(matched))
 		}
-<<<<<<< HEAD
-		return []*Row{bigRow}, nil
-	}
-	if matched {
-		return []*Row{bigRow}, nil
-=======
 		matched = true
 	}
 	if matched {
 		e.resultRows[0] = bigRow
 		return e.resultRows, nil
->>>>>>> e38c67e0
 	}
 	return nil, nil
 }
@@ -771,49 +743,29 @@
 // TODO: I will add test for it after refactoring the plan part of apply.
 type ApplyJoinExec struct {
 	join        joinExec
-<<<<<<< HEAD
-	outerSchema []*expression.CorrelatedColumn
-	cursor      int
-	resultRow   []*Row
-	schema      expression.Schema
-=======
-	innerExec   Executor
 	outerSchema []*expression.CorrelatedColumn
 	cursor      int
 	resultRows  []*Row
->>>>>>> e38c67e0
+	schema      expression.Schema
 }
 
 // Schema implements the Executor interface.
 func (e *ApplyJoinExec) Schema() expression.Schema {
-<<<<<<< HEAD
 	return e.schema
-=======
-	return e.join.Schema()
->>>>>>> e38c67e0
 }
 
 // Close implements the Executor interface.
 func (e *ApplyJoinExec) Close() error {
 	e.cursor = 0
-<<<<<<< HEAD
-	e.resultRow = nil
-=======
 	e.resultRows = nil
->>>>>>> e38c67e0
 	return e.join.Close()
 }
 
 // Next implements the Executor interface.
 func (e *ApplyJoinExec) Next() (*Row, error) {
 	for {
-<<<<<<< HEAD
-		if e.cursor < len(e.resultRow) {
-			row := e.resultRow[e.cursor]
-=======
 		if e.cursor < len(e.resultRows) {
 			row := e.resultRows[e.cursor]
->>>>>>> e38c67e0
 			e.cursor++
 			return row, nil
 		}
@@ -828,11 +780,7 @@
 		if err != nil {
 			return nil, errors.Trace(err)
 		}
-<<<<<<< HEAD
-		e.resultRow, err = e.join.doJoin(bigRow)
-=======
 		e.resultRows, err = e.join.doJoin(bigRow)
->>>>>>> e38c67e0
 		if err != nil {
 			return nil, errors.Trace(err)
 		}
